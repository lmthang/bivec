--- conflicted
+++ resolved
@@ -814,9 +814,6 @@
     }
     if (eval_opt>=0) eval_mono(src->output_file, src->lang, cur_iter);
 
-<<<<<<< HEAD
-    if(eval>=0) eval_mono(output_file, src->lang, cur_iter);
-=======
     // tgt
     //if (classes == 0) {
     //  SaveVector(tgt->output_file, tgt);
@@ -824,7 +821,6 @@
     //  KMeans(tgt->output_file, tgt);
     //}
     //if (eval_opt>=0) eval_mono(tgt->output_file, tgt->lang, cur_iter);
->>>>>>> 554dc34b
   }
 }
 
